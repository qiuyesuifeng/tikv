use std::sync::{Arc, RwLock};
use std::collections::HashMap;
use std::vec::Vec;
use std::default::Default;
use std::cmp;

use rocksdb::{DB, WriteBatch, Writable};
use rocksdb::rocksdb::Snapshot;
use protobuf::{self, Message};
use uuid::Uuid;

use proto::metapb;
use proto::raftpb::{self, ConfChangeType};
use proto::raft_cmdpb::{RaftCommandRequest, RaftCommandResponse, ChangePeerRequest};
use proto::raft_cmdpb::{self as cmd, Request, Response, AdminRequest, AdminResponse};
use proto::raft_serverpb::{RaftMessage, RaftTruncatedState};
use raft::{self, Ready, RawNode, SnapshotStatus};
use raftserver::{Result, other};
<<<<<<< HEAD
use raftserver::coprocessor::CoprocessorHost;
=======
use raftserver::coprocessor::{CoprocessorHost, RequestContext, ResponseContext};
>>>>>>> 86cd0f72
use super::store::Store;
use super::peer_storage::{self, PeerStorage, RaftStorage, ApplySnapResult};
use super::util;
use super::msg::Callback;
use super::cmd_resp;
use super::transport::Transport;
use super::keys;
use super::engine::{Peekable, Iterable, Mutable};

#[derive(Default)]
pub struct PendingCmd {
    pub uuid: Uuid,
    pub cb: Option<Callback>,
    // Sometimes we should re-propose pending command (only ConfChnage).
    pub cmd: Option<RaftCommandRequest>,
}

pub enum ExecResult {
    ChangePeer {
        change_type: ConfChangeType,
        peer: metapb::Peer,
        region: metapb::Region,
    },
    CompactLog {
        state: RaftTruncatedState,
    },
    SplitRegion {
        left: metapb::Region,
        right: metapb::Region,
    },
}

// When we apply commands in handing ready, we should also need a way to
// let outer store do something after handing ready over.
// We can save these intermediate results in ready result.
// We only need to care administration commands now.
pub struct ReadyResult {
    // We can execute multi commands like 1, conf change, 2 split region, ...
    // in one ready, and outer store should handle these results sequentially too.
    pub exec_results: Vec<ExecResult>,
}

pub struct Peer {
    engine: Arc<DB>,
    pub peer: metapb::Peer,
    region_id: u64,
    leader_id: u64,
    pub raft_group: RawNode<RaftStorage>,
    pub storage: Arc<RaftStorage>,
    pub pending_cmds: HashMap<Uuid, PendingCmd>,
    peer_cache: Arc<RwLock<HashMap<u64, metapb::Peer>>>,
    coprocessor_host: CoprocessorHost,
}

impl Peer {
    // If we create the peer actively, like bootstrap/split/merge region, we should
    // use this function to create the peer. The region must contain the peer info
    // for this store.
    pub fn create<T: Transport>(store: &mut Store<T>, region: metapb::Region) -> Result<Peer> {
        let store_id = store.get_store_id();
        let peer_id = match util::find_peer(&region, store_id) {
            None => {
                return Err(other(format!("find no peer for store {} in region {:?}",
                                         store_id,
                                         region)))
            }
            Some(peer) => peer.get_peer_id(),
        };

        Peer::new(store, region, peer_id)
    }

    // The peer can be created from another node with raft membership changes, and we only
    // know the region_id and peer_id when creating this replicated peer, the region info
    // will be retrieved later after appling snapshot.
    pub fn replicate<T: Transport>(store: &mut Store<T>,
                                   region_id: u64,
                                   peer_id: u64)
                                   -> Result<Peer> {
        // we must first check the peer id validation.
        let last_max_id = try!(store.get_engine().get_u64(&keys::region_tombstone_key(region_id)));
        if let Some(last_max_id) = last_max_id {
            if peer_id <= last_max_id {
                // We receive a stale message and we can't re-create the peer with the peer id.
                return Err(other(format!("peer id {} <= tombstone id {}", peer_id, last_max_id)));
            }
        }

        let mut region = metapb::Region::new();
        region.set_region_id(region_id);
        Peer::new(store, region, peer_id)
    }

    fn new<T: Transport>(store: &mut Store<T>,
                         region: metapb::Region,
                         peer_id: u64)
                         -> Result<Peer> {
        if peer_id == raft::INVALID_ID {
            return Err(other("invalid peer id"));
        }

        let store_id = store.get_store_id();

        let s = try!(PeerStorage::new(store.get_engine(), &region));

        let applied_index = s.applied_index();
        let storage = Arc::new(RaftStorage::new(s));

        let cfg = store.get_config();
        let raft_cfg = raft::Config {
            id: peer_id,
            peers: vec![],
            election_tick: cfg.raft_election_timeout_ticks,
            heartbeat_tick: cfg.raft_heartbeat_ticks,
            max_size_per_msg: cfg.raft_max_size_per_msg,
            max_inflight_msgs: cfg.raft_max_inflight_msgs,
            applied: applied_index,
            check_quorum: false,
        };

        let raft_group = try!(RawNode::new(&raft_cfg, storage.clone(), &[]));

        let node_id = store.get_node_id();
        let mut peer = Peer {
            engine: store.get_engine(),
            peer: util::new_peer(node_id, store_id, peer_id),
            region_id: region.get_region_id(),
            leader_id: raft::INVALID_ID,
            storage: storage,
            raft_group: raft_group,
            pending_cmds: HashMap::new(),
            peer_cache: store.get_peer_cache(),
            coprocessor_host: CoprocessorHost::new(),
        };

        peer.load_all_coprocessors();

        // If this region has only one peer and I am the one, campaign directly.
        if region.get_peers().len() == 1 && region.get_peers()[0].get_store_id() == store_id {
            try!(peer.raft_group.campaign());
        }

        Ok(peer)
    }

    pub fn destroy(&mut self) -> Result<()> {
        // Delete all data in this peer.
        let batch = WriteBatch::new();
        try!(self.storage.wl().scan_region(self.engine.as_ref(),
                                           &mut |key, _| -> Result<bool> {
                                               try!(batch.delete(key));
                                               Ok(true)
                                           }));

        // set the tombstone key here.
        try!(batch.put_u64(&keys::region_tombstone_key(self.region_id),
                           self.get_region().get_max_peer_id()));

        try!(self.engine.write(batch));

        self.coprocessor_host.shutdown();

        Ok(())
    }

    pub fn load_all_coprocessors(&mut self) {
        // TODO: load processors.
    }

    pub fn update_region(&mut self, region: &metapb::Region) -> Result<()> {
        if self.region_id != region.get_region_id() {
            return Err(other(format!("invalid region id {} != {}",
                                     region.get_region_id(),
                                     self.region_id)));
        }

        self.storage.wl().set_region(region);
        Ok(())
    }

    pub fn get_region(&self) -> metapb::Region {
        self.storage.rl().get_region().clone()
    }

    pub fn get_peer_id(&self) -> u64 {
        self.peer.get_peer_id()
    }

    pub fn get_raft_status(&self) -> raft::Status {
        self.raft_group.status()
    }

    pub fn get_leader(&self) -> u64 {
        self.leader_id
    }

    pub fn is_leader(&self) -> bool {
        self.leader_id == self.get_peer_id()
    }

    pub fn handle_raft_ready<T: Transport>(&mut self,
                                           trans: &Arc<RwLock<T>>)
                                           -> Result<Option<ReadyResult>> {
        if !self.raft_group.has_ready() {
            return Ok(None);
        }

        debug!("handle raft ready for peer {:?} at region {}",
               self.peer,
               self.region_id);

        let ready = self.raft_group.ready();

        if let Some(ref ss) = ready.ss {
            self.leader_id = ss.lead;
        }

        try!(self.handle_raft_ready_in_storage(&ready));

        for msg in &ready.messages {
            try!(self.send_raft_message(&msg, trans));
        }

        let exec_results = try!(self.handle_raft_commit_entries(&ready.committed_entries));

        self.raft_group.advance(ready);
        Ok(Some(ReadyResult { exec_results: exec_results }))
    }

    pub fn propose_pending_cmd(&mut self, pending_cmd: &mut PendingCmd) -> Result<()> {
        if pending_cmd.cmd.is_none() {
            // This may only occur in re-propose.
            debug!("pending command msg is none for region {} in peer {:?}",
                   self.region_id,
                   self.peer);
            return Ok(());
        }

        // We handle change_peer command as ConfChange entry, and others as normal entry.
        if let Some(change_peer) = get_change_peer_command(pending_cmd.cmd.as_ref().unwrap()) {
            let data = try!(pending_cmd.cmd.as_ref().unwrap().write_to_bytes());

            let mut cc = raftpb::ConfChange::new();
            cc.set_change_type(change_peer.get_change_type());
            cc.set_node_id(change_peer.get_peer().get_peer_id());
            cc.set_context(data);

            info!("propose conf change {:?} peer {:?} at region {}",
                  cc.get_change_type(),
                  cc.get_node_id(),
                  self.region_id);

            try!(self.raft_group.propose_conf_change(cc));
            return Ok(());
        }

<<<<<<< HEAD
        // TODO: validate request for unexpected changes.
        let mut cmd = pending_cmd.cmd.take().unwrap();
        self.coprocessor_host.pre_propose(&self.storage.rl(), &mut cmd);
=======
        let cmd = {
            let peer_storage = self.storage.rl();
            let mut ctx = RequestContext::new(&peer_storage, pending_cmd.cmd.take().unwrap());
            // TODO: validate request for unexpected changes.
            self.coprocessor_host.pre_propose(&mut ctx);
            ctx.req
        };
>>>>>>> 86cd0f72
        let data = try!(cmd.write_to_bytes());
        try!(self.raft_group.propose(data));

        Ok(())
    }

    fn handle_raft_ready_in_storage(&mut self, ready: &Ready) -> Result<()> {
        let batch = WriteBatch::new();
        let mut storage = self.storage.wl();
        let mut last_index = storage.last_index();
        let mut apply_snap_res: Option<ApplySnapResult> = None;
        if !raft::is_empty_snap(&ready.snapshot) {
            apply_snap_res = try!(storage.apply_snapshot(&batch, &ready.snapshot).map(|res| {
                last_index = res.last_index;
                Some(res)
            }));
        }

        if !ready.entries.is_empty() {
            last_index = try!(storage.append(&batch, last_index, &ready.entries));
        }

        if let Some(ref hs) = ready.hs {
            try!(peer_storage::save_hard_state(&batch, self.region_id, hs));
        }

        try!(self.engine.write(batch));

        storage.set_last_index(last_index);
        // If we apply snapshot ok, we should update some infos like applied index too.
        if let Some(res) = apply_snap_res {
            storage.set_applied_index(res.applied_index);
            storage.set_region(&res.region);
        }

        Ok(())
    }

    pub fn get_peer_from_cache(&self, peer_id: u64) -> Option<metapb::Peer> {
        if let Some(peer) = self.peer_cache.read().unwrap().get(&peer_id).cloned() {
            return Some(peer);
        }

        // Try to find in region, if found, set in cache.
        for peer in self.storage.rl().get_region().get_peers() {
            if peer.get_peer_id() == peer_id {
                self.peer_cache.write().unwrap().insert(peer_id, peer.clone());
                return Some(peer.clone());
            }
        }

        None
    }

    fn send_raft_message<T: Transport>(&mut self,
                                       msg: &raftpb::Message,
                                       trans: &Arc<RwLock<T>>)
                                       -> Result<()> {
        let msg_type = msg.get_msg_type();

        let mut send_msg = RaftMessage::new();
        send_msg.set_region_id(self.region_id);
        send_msg.set_message(msg.clone());

        let mut snap_status = SnapshotStatus::Finish;
        let mut unreachable = false;

        let trans = trans.read().unwrap();
        let from_peer = try!(self.get_peer_from_cache(msg.get_from()).ok_or_else(|| {
            other(format!("failed to lookup sender peer {} in region {}",
                          msg.get_from(),
                          self.region_id))
        }));

        let to_peer = try!(self.get_peer_from_cache(msg.get_to()).ok_or_else(|| {
            other(format!("failed to look up recipient peer {} in region {}",
                          msg.get_to(),
                          self.region_id))
        }));

        let to_peer_id = to_peer.get_peer_id();
        let to_store_id = to_peer.get_store_id();

        send_msg.set_from_peer(from_peer);
        send_msg.set_to_peer(to_peer);

        if let Err(e) = trans.send(send_msg) {
            warn!("region {} with peer {:?} failed to send msg to {} in store {}, err: {:?}",
                  self.region_id,
                  self.peer,
                  to_peer_id,
                  to_store_id,
                  e);

            unreachable = true;
            snap_status = SnapshotStatus::Failure;
        }

        if unreachable {
            self.raft_group.report_unreachable(to_peer_id);
        }

        if msg_type == raftpb::MessageType::MsgSnapshot {
            // TODO: report status until receiving ack, error or timeout.
            self.raft_group.report_snapshot(to_peer_id, snap_status);
        }

        Ok(())
    }

    fn handle_raft_commit_entries(&mut self,
                                  committed_entries: &[raftpb::Entry])
                                  -> Result<Vec<ExecResult>> {
        // If we send multi ConfChange commands, only first one will be proposed correctly,
        // others will be saved as a normal entry with no data, so we must re-propose these
        // commands again.
        let mut results = vec![];
        let mut need_repropose = false;
        for entry in committed_entries {
            let res = try!(match entry.get_entry_type() {
                raftpb::EntryType::EntryNormal => {
                    self.handle_raft_entry_normal(entry, &mut need_repropose)
                }
                raftpb::EntryType::EntryConfChange => self.handle_raft_entry_conf_change(entry),
            });

            if let Some(res) = res {
                results.push(res);
            }
        }

        if need_repropose {
            try!(self.repropose_pending_cmds());
        }

        Ok(results)
    }

    fn handle_raft_entry_normal(&mut self,
                                entry: &raftpb::Entry,
                                repropose: &mut bool)
                                -> Result<Option<ExecResult>> {
        let index = entry.get_index();
        let data = entry.get_data();
        if data.len() == 0 {
            *repropose = true;
            return Ok(None);
        }

        let cmd = try!(protobuf::parse_from_bytes::<RaftCommandRequest>(data));
        // no need to return error here.
        self.process_raft_command(index, cmd).or_else(|e| {
            error!("process raft command at index {} err: {:?}", index, e);
            Ok(None)
        })
    }

    fn handle_raft_entry_conf_change(&mut self,
                                     entry: &raftpb::Entry)
                                     -> Result<Option<ExecResult>> {

        let index = entry.get_index();
        let mut conf_change =
            try!(protobuf::parse_from_bytes::<raftpb::ConfChange>(entry.get_data()));

        let cmd = try!(protobuf::parse_from_bytes::<RaftCommandRequest>(conf_change.get_context()));
        let res = self.process_raft_command(index, cmd).or_else(|e| {
            error!("process raft command at index {} err: {:?}", index, e);
            // If failed, tell raft that the config change was aborted.
            conf_change = raftpb::ConfChange::new();
            Ok(None)
        });

        self.raft_group.apply_conf_change(conf_change);
        res
    }

    fn repropose_pending_cmds(&mut self) -> Result<()> {
        if !self.pending_cmds.is_empty() {
            info!("re-propose {} pending commands after empty entry",
                  self.pending_cmds.len());
            // TODO: use a better way to avoid clone.
            let mut cmds: Vec<PendingCmd> = Vec::with_capacity(self.pending_cmds.len());
            for cmd in self.pending_cmds.values() {
                // We only need cmd for later re-propose.
                cmds.push(PendingCmd { cmd: cmd.cmd.clone(), ..Default::default() });
            }

            for mut cmd in &mut cmds {
                try!(self.propose_pending_cmd(&mut cmd));
            }
        }
        Ok(())
    }

    fn process_raft_command(&mut self,
                            index: u64,
                            cmd: RaftCommandRequest)
                            -> Result<Option<ExecResult>> {
        if index == 0 {
            return Err(other("processing raft command needs a none zero index"));
        }

        let uuid = util::get_uuid_from_req(&cmd).unwrap();

        let pending_cmd = self.pending_cmds.remove(&uuid);

<<<<<<< HEAD
        let (mut resp, exec_result) = self.apply_raft_command(index, &cmd).unwrap_or_else(|e| {
=======
        let (resp, exec_result) = self.apply_raft_command(index, &cmd).unwrap_or_else(|e| {
>>>>>>> 86cd0f72
            error!("apply raft command err {:?}", e);
            (cmd_resp::message_error(e), None)
        });

        if let Some(mut pending_cmd) = pending_cmd {
<<<<<<< HEAD
            self.coprocessor_host.post_apply(&self.storage.rl(), &cmd, &mut resp);
=======
            let mut resp = {
                let peer_storage = self.storage.rl();
                let mut ctx = ResponseContext::new(&peer_storage, cmd, resp);
                self.coprocessor_host.post_apply(&mut ctx);
                ctx.resp
            };
>>>>>>> 86cd0f72
            if pending_cmd.cb.is_none() {
                warn!("pending command callback for entry {} is None", index);
            } else {
                // TODO: if we have exec_result, maybe we should return this callback too. Outer
                // store will call it after handing exec result.
                let cb = pending_cmd.cb.take().unwrap();
                // Bind uuid here.
                cmd_resp::bind_uuid(&mut resp, uuid);
                if let Err(e) = cb.call_box((resp,)) {
                    error!("callback err {:?}", e);
                }
            }
        }

        Ok(exec_result)
    }

    fn apply_raft_command(&mut self,
                          index: u64,
                          cmd: &RaftCommandRequest)
                          -> Result<(RaftCommandResponse, Option<ExecResult>)> {
        let last_applied_index = self.storage.rl().applied_index();

        if last_applied_index >= index {
            return Err(other(format!("applied index moved backwards, {} >= {}",
                                     last_applied_index,
                                     index)));
        }

        let wb = WriteBatch::new();
        let (mut resp, exec_result) = {
            let engine = self.engine.clone();
            let ctx = ExecContext {
                snap: engine.snapshot(),
                wb: &wb,
                request: cmd,
            };

            self.execute_raft_command(&ctx).unwrap_or_else(|e| {
                error!("execute raft command err: {:?}", e);
                (cmd_resp::message_error(e), None)
            })
        };

        peer_storage::save_applied_index(&wb, self.region_id, index)
            .expect("save applied index must not fail");

        match self.engine
                  .write(wb) {
            Ok(_) => {
                self.storage.wl().set_applied_index(index);

                if let Some(ref exec_result) = exec_result {
                    match *exec_result {
                        ExecResult::ChangePeer{ref region, ..} => {
                            self.storage.wl().set_region(region);
                        }
                        ExecResult::CompactLog{ref state} => {
                            self.storage.wl().set_truncated_state(state);
                            // TODO: we can set exec_result to None, because outer store
                            // doesn't need it.
                        }
                        ExecResult::SplitRegion{ref left, ..} => {
                            self.storage.wl().set_region(left);
                        }
                    }
                };
            }
            Err(e) => {
                error!("commit batch failed err {:?}", e);
                resp = cmd_resp::message_error(e);
            }
        };

        Ok((resp, exec_result))
    }
}

fn get_change_peer_command(msg: &RaftCommandRequest) -> Option<&ChangePeerRequest> {
    if !msg.has_admin_request() {
        return None;
    }
    let req = msg.get_admin_request();
    if !req.has_change_peer() {
        return None;
    }

    Some(req.get_change_peer())
}

struct ExecContext<'a> {
    pub snap: Snapshot<'a>,
    pub wb: &'a WriteBatch,
    pub request: &'a RaftCommandRequest,
}

// Here we implement all commands.
impl Peer {
    fn execute_raft_command(&mut self,
                            ctx: &ExecContext)
                            -> Result<(RaftCommandResponse, Option<ExecResult>)> {
        if ctx.request.has_admin_request() {
            self.execute_admin_command(ctx)
        } else {
            // Now we don't care write command outer, so use None.
            self.execute_write_command(ctx).and_then(|v| Ok((v, None)))
        }
    }

    fn execute_admin_command(&mut self,
                             ctx: &ExecContext)
                             -> Result<(RaftCommandResponse, Option<ExecResult>)> {
        let request = ctx.request.get_admin_request();
        let cmd_type = request.get_cmd_type();
        info!("execute admin command {:?} at region {}",
              request,
              self.region_id);

        let (mut response, exec_result) = try!(match cmd_type {
            cmd::AdminCommandType::ChangePeer => self.execute_change_peer(ctx, request),
            cmd::AdminCommandType::Split => self.execute_split(ctx, request),
            cmd::AdminCommandType::CompactLog => self.execute_compact_log(ctx, request),
            e => Err(other(format!("unsupported admin command type {:?}", e))),
        });
        response.set_cmd_type(cmd_type);

        let mut resp = RaftCommandResponse::new();
        resp.set_admin_response(response);
        Ok((resp, exec_result))
    }

    fn execute_change_peer(&mut self,
                           ctx: &ExecContext,
                           request: &AdminRequest)
                           -> Result<(AdminResponse, Option<ExecResult>)> {
        let request = request.get_change_peer();
        let peer = request.get_peer();
        let mut region = self.get_region();
        let store_id = peer.get_store_id();
        // TODO: we should need more check, like peer validation, duplicated id, etc.
        let exists = util::find_peer(&region, store_id).is_some();
        let change_type = request.get_change_type();
        match change_type {
            raftpb::ConfChangeType::AddNode => {
                if exists {
                    return Err(other(format!("add duplicated peer {:?} to store {}",
                                             peer,
                                             store_id)));
                }

                if peer.get_peer_id() <= region.get_max_peer_id() {
                    return Err(other(format!("add peer id {} <= max region peer id {}",
                                             peer.get_peer_id(),
                                             region.get_max_peer_id())));
                }

                region.set_max_peer_id(peer.get_peer_id());

                // TODO: Do we allow adding peer in same node?

                // Add this peer to cache.
                self.peer_cache.write().unwrap().insert(peer.get_peer_id(), peer.clone());

                region.mut_peers().push(peer.clone());
            }
            raftpb::ConfChangeType::RemoveNode => {
                if !exists {
                    return Err(other(format!("remove missing peer {:?} from store {}",
                                             peer,
                                             store_id)));
                }

                // Remove this peer from cache.
                self.peer_cache.write().unwrap().remove(&peer.get_peer_id());

                util::remove_peer(&mut region, store_id).unwrap();
            }
        }

        try!(ctx.wb.put_msg(&keys::region_info_key(region.get_region_id()), &region));

        let mut resp = AdminResponse::new();
        resp.mut_change_peer().set_region(region.clone());

        Ok((resp,
            Some(ExecResult::ChangePeer {
            change_type: change_type,
            peer: peer.clone(),
            region: region,
        })))
    }

    fn execute_split(&mut self,
                     ctx: &ExecContext,
                     request: &AdminRequest)
                     -> Result<(AdminResponse, Option<ExecResult>)> {
        let request = request.get_split();
        if !request.has_split_key() {
            return Err(other("missing split key"));
        }

        let split_key = request.get_split_key();
        let mut region = self.get_region();
        if split_key < region.get_start_key() || split_key >= region.get_end_key() {
            // TODO: if we use column family later, the maximum region end key is empty,
            // so we must use another way to check.
            return Err(other(format!("split key {:?} not in region range [{:?}, {:?})",
                                     split_key,
                                     region.get_start_key(),
                                     region.get_end_key())));
        }

        // TODO: check new region id validation.
        let new_region_id = request.get_new_region_id();

        // After split, the origin region key range is [start_key, split_key),
        // the new split region is [split_key, end).
        let mut new_region = region.clone();
        region.set_end_key(split_key.to_vec());

        new_region.set_start_key(split_key.to_vec());
        new_region.set_region_id(new_region_id);

        // Update new region peer ids.
        let new_peer_ids = request.get_new_peer_ids();
        if new_peer_ids.len() != new_region.get_peers().len() {
            return Err(other(format!("invalid new peer id number, need {}, but got {}",
                                     new_region.get_peers().len(),
                                     new_peer_ids.len())));
        }

        let mut max_peer_id: u64 = 0;
        for (index, peer) in new_region.mut_peers().iter_mut().enumerate() {
            let peer_id = new_peer_ids[index];
            peer.set_peer_id(peer_id);
            max_peer_id = cmp::max(max_peer_id, peer_id);

            // Add this peer to cache.
            self.peer_cache.write().unwrap().insert(peer_id, peer.clone());
        }

        new_region.set_max_peer_id(max_peer_id);

        try!(ctx.wb.put_msg(&keys::region_info_key(region.get_region_id()), &region));
        try!(ctx.wb.put_msg(&keys::region_info_key(new_region.get_region_id()),
                            &new_region));

        let mut resp = AdminResponse::new();
        resp.mut_split().set_left(region.clone());
        resp.mut_split().set_right(new_region.clone());

        Ok((resp,
            Some(ExecResult::SplitRegion {
            left: region,
            right: new_region,
        })))
    }

    fn execute_compact_log(&mut self,
                           ctx: &ExecContext,
                           request: &AdminRequest)
                           -> Result<(AdminResponse, Option<ExecResult>)> {
        let request = request.get_compact_log();
        let compact_index = request.get_compact_index();
        let resp = AdminResponse::new();

        let first_index = self.storage.rl().first_index();
        if compact_index <= first_index {
            debug!("compact index {} <= first index {}, no need to compact",
                   compact_index,
                   first_index);
            return Ok((resp, None));
        }

        let state = try!(self.storage.rl().compact(ctx.wb, compact_index));
        Ok((resp, Some(ExecResult::CompactLog { state: state })))
    }

    fn execute_write_command(&mut self, ctx: &ExecContext) -> Result<RaftCommandResponse> {
        let requests = ctx.request.get_requests();

        let mut responses: Vec<Response> = Vec::with_capacity(requests.len());

        for request in requests {
            let cmd_type = request.get_cmd_type();
            let mut resp = try!(match cmd_type {
                cmd::CommandType::Get => self.execute_get(ctx, request),
                cmd::CommandType::Seek => self.execute_seek(ctx, request),
                cmd::CommandType::Put => self.execute_put(ctx, request),
                cmd::CommandType::Delete => self.execute_delete(ctx, request),
                e => Err(other(format!("unsupported command type {:?}", e))),
            });

            resp.set_cmd_type(cmd_type);

            responses.push(resp);
        }

        let mut resp = RaftCommandResponse::new();
        resp.set_responses(protobuf::RepeatedField::from_vec(responses));
        Ok(resp)
    }

    fn execute_get(&mut self, ctx: &ExecContext, request: &Request) -> Result<Response> {
        // TODO: the get_get looks wried, maybe we should think a better name later.
        let request = request.get_get();
        let key = request.get_key();
        try!(keys::validate_data_key(key));

        let mut resp = Response::new();
        let res: Option<Vec<u8>> = try!(ctx.snap.get_value(key).map(|r| r.map(|v| v.to_vec())));
        if let Some(res) = res {
            resp.mut_get().set_value(res)
        }

        Ok(resp)
    }

    fn execute_seek(&mut self, ctx: &ExecContext, request: &Request) -> Result<Response> {
        let request = request.get_seek();
        let key = request.get_key();
        try!(keys::validate_data_key(key));

        let mut resp = Response::new();
        let res: Option<(Vec<u8>, Vec<u8>)> = try!(ctx.snap.seek(key));
        if let Some(res) = res {
            resp.mut_seek().set_key(res.0);
            resp.mut_seek().set_value(res.1);
        }

        Ok(resp)
    }

    fn execute_put(&mut self, ctx: &ExecContext, request: &Request) -> Result<Response> {
        let request = request.get_put();
        let key = request.get_key();
        try!(keys::validate_data_key(key));

        let resp = Response::new();
        try!(ctx.wb.put(key, request.get_value()));

        // Should we call mut_put() explicitly?
        Ok(resp)
    }

    fn execute_delete(&mut self, ctx: &ExecContext, request: &Request) -> Result<Response> {
        let request = request.get_delete();
        let key = request.get_key();
        try!(keys::validate_data_key(key));

        let resp = Response::new();
        try!(ctx.wb.delete(key));

        // Should we call mut_delete() explicitly?
        Ok(resp)
    }
}<|MERGE_RESOLUTION|>--- conflicted
+++ resolved
@@ -16,11 +16,7 @@
 use proto::raft_serverpb::{RaftMessage, RaftTruncatedState};
 use raft::{self, Ready, RawNode, SnapshotStatus};
 use raftserver::{Result, other};
-<<<<<<< HEAD
 use raftserver::coprocessor::CoprocessorHost;
-=======
-use raftserver::coprocessor::{CoprocessorHost, RequestContext, ResponseContext};
->>>>>>> 86cd0f72
 use super::store::Store;
 use super::peer_storage::{self, PeerStorage, RaftStorage, ApplySnapResult};
 use super::util;
@@ -277,19 +273,9 @@
             return Ok(());
         }
 
-<<<<<<< HEAD
         // TODO: validate request for unexpected changes.
         let mut cmd = pending_cmd.cmd.take().unwrap();
         self.coprocessor_host.pre_propose(&self.storage.rl(), &mut cmd);
-=======
-        let cmd = {
-            let peer_storage = self.storage.rl();
-            let mut ctx = RequestContext::new(&peer_storage, pending_cmd.cmd.take().unwrap());
-            // TODO: validate request for unexpected changes.
-            self.coprocessor_host.pre_propose(&mut ctx);
-            ctx.req
-        };
->>>>>>> 86cd0f72
         let data = try!(cmd.write_to_bytes());
         try!(self.raft_group.propose(data));
 
@@ -497,26 +483,13 @@
 
         let pending_cmd = self.pending_cmds.remove(&uuid);
 
-<<<<<<< HEAD
         let (mut resp, exec_result) = self.apply_raft_command(index, &cmd).unwrap_or_else(|e| {
-=======
-        let (resp, exec_result) = self.apply_raft_command(index, &cmd).unwrap_or_else(|e| {
->>>>>>> 86cd0f72
             error!("apply raft command err {:?}", e);
             (cmd_resp::message_error(e), None)
         });
 
         if let Some(mut pending_cmd) = pending_cmd {
-<<<<<<< HEAD
             self.coprocessor_host.post_apply(&self.storage.rl(), &cmd, &mut resp);
-=======
-            let mut resp = {
-                let peer_storage = self.storage.rl();
-                let mut ctx = ResponseContext::new(&peer_storage, cmd, resp);
-                self.coprocessor_host.post_apply(&mut ctx);
-                ctx.resp
-            };
->>>>>>> 86cd0f72
             if pending_cmd.cb.is_none() {
                 warn!("pending command callback for entry {} is None", index);
             } else {
